[package]
name = "dis-spawner"
version = "0.2.0"
edition = "2021"

[dependencies]
acme2 = "0.5.1"
anyhow = "1.0.57"
bollard = "0.12.0"
chrono = { version = "0.4.19", features = ["serde"] }
clap = { version = "3.2.2", features = ["derive"] }
dashmap = "5.3.4"
futures = "0.3.21"
http = "0.2.7"
hyper = { version = "0.14.19", features = ["server", "client", "http1", "http2", "tcp"] }
<<<<<<< HEAD
=======
nats = "0.21.0"
>>>>>>> 2a5961ac
notify = "5.0.0-pre.15"
openssl = "0.10.40"
reqwest = "0.11.10"
rustls = "0.20.6"
rustls-pemfile = "1.0.0"
serde = { version = "1.0.137", features = ["derive"] }
serde_json = "1.0.81"
signal-hook = "0.3.14"
sqlx = { version = "0.6.0", features = ["runtime-tokio-rustls", "sqlite", "migrate", "macros", "offline"] }
tokio = { version = "1.18.2", features = ["full"] }
tokio-rustls = "0.23.4"
tokio-stream = "0.1.8"
tracing = "0.1.34"
tracing-subscriber = { version = "0.3.11", features = ["env-filter"] }
tracing-stackdriver = { git = "https://github.com/drifting-in-space/tracing-stackdriver" }
nats = "0.21.0"

[[bin]]
name = "spawner-drone"
required-features = ["full"]

[features]
full = []<|MERGE_RESOLUTION|>--- conflicted
+++ resolved
@@ -13,10 +13,7 @@
 futures = "0.3.21"
 http = "0.2.7"
 hyper = { version = "0.14.19", features = ["server", "client", "http1", "http2", "tcp"] }
-<<<<<<< HEAD
-=======
 nats = "0.21.0"
->>>>>>> 2a5961ac
 notify = "5.0.0-pre.15"
 openssl = "0.10.40"
 reqwest = "0.11.10"
@@ -32,7 +29,6 @@
 tracing = "0.1.34"
 tracing-subscriber = { version = "0.3.11", features = ["env-filter"] }
 tracing-stackdriver = { git = "https://github.com/drifting-in-space/tracing-stackdriver" }
-nats = "0.21.0"
 
 [[bin]]
 name = "spawner-drone"
