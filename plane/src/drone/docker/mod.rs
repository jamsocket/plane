use self::{
    commands::{get_port, run_container},
    types::ContainerId,
};
use crate::{
    database::backend::BackendMetricsMessage,
    names::BackendName,
    protocol::AcquiredKey,
    types::{BearerToken, ExecutorConfig},
};
use anyhow::Result;
use bollard::{
    auth::DockerCredentials,
    container::{PruneContainersOptions, StatsOptions},
    errors::Error,
    image::PruneImagesOptions,
    service::{EventMessage, HostConfigLogConfig},
    system::EventsOptions,
    Docker,
};
<<<<<<< HEAD
use chrono::{DateTime, LocalResult, TimeZone, Utc};
use serde::{Deserialize, Serialize};
use std::sync::atomic::{AtomicU64, Ordering};
=======
use chrono::{DateTime, Utc};
use std::{
    collections::HashMap,
    path::PathBuf,
    sync::atomic::{AtomicU64, Ordering},
};
>>>>>>> 22d25f2a
use thiserror::Error;
use tokio_stream::{Stream, StreamExt};

pub mod commands;
pub mod types;

/// The label used to identify containers managed by Plane.
/// The existence of this label is used to determine whether a container is managed by Plane.
const PLANE_DOCKER_LABEL: &str = "dev.plane.backend";

#[derive(Clone, Debug, Default, Serialize, Deserialize)]
pub struct PlaneDockerConfig {
    pub runtime: Option<String>,
    pub log_config: Option<HostConfigLogConfig>,
}

#[derive(Clone, Debug)]
pub struct PlaneDocker {
    docker: Docker,
<<<<<<< HEAD
    config: PlaneDockerConfig,
=======
    runtime: Option<String>,
    log_config: Option<HostConfigLogConfig>,
    mount_base: Option<PathBuf>,
>>>>>>> 22d25f2a
}

#[derive(Clone, Debug)]
pub struct TerminateEvent {
    pub backend_id: BackendName,
    pub exit_code: Option<i32>,
}

pub struct SpawnResult {
    pub container_id: ContainerId,
    pub port: u16,
}

impl PlaneDocker {
<<<<<<< HEAD
    pub async fn new(docker: Docker, config: PlaneDockerConfig) -> Result<Self> {
        Ok(Self { docker, config })
=======
    pub async fn new(
        docker: Docker,
        runtime: Option<String>,
        log_config: Option<HostConfigLogConfig>,
        mount_base: Option<PathBuf>,
    ) -> Result<Self> {
        Ok(Self {
            docker,
            runtime,
            log_config,
            mount_base,
        })
>>>>>>> 22d25f2a
    }

    pub async fn pull(
        &self,
        image: &str,
        credentials: Option<&DockerCredentials>,
        force: bool,
    ) -> Result<()> {
        commands::pull_image(&self.docker, image, credentials, force).await?;
        Ok(())
    }

    pub async fn backend_events(&self) -> impl Stream<Item = TerminateEvent> {
        let options = EventsOptions {
            since: None,
            until: None,
            filters: vec![
                ("type", vec!["container"]),
                ("event", vec!["die", "stop"]),
                ("label", vec![PLANE_DOCKER_LABEL]),
            ]
            .into_iter()
            .collect(),
        };
        self.docker.events(Some(options)).filter_map(|e| {
            let e: EventMessage = match e {
                Err(e) => {
                    tracing::error!(?e, "Error receiving Docker event.");
                    return None;
                }
                Ok(e) => e,
            };

            tracing::info!(event=?e, "Received event");

            let Some(actor) = e.actor else {
                tracing::warn!("Received event without actor.");
                return None;
            };
            let Some(attributes) = actor.attributes else {
                tracing::warn!("Received event without attributes.");
                return None;
            };

            let exit_code = attributes.get("exitCode");
            let exit_code = exit_code.and_then(|s| s.parse::<i32>().ok());
            let Some(backend_id) = attributes.get(PLANE_DOCKER_LABEL) else {
                tracing::warn!(
                    "Ignoring event without Plane backend \
                    ID (this is expected if non-Plane \
                    backends are running on the same Docker instance.)"
                );
                return None;
            };
            let backend_id = match BackendName::try_from(backend_id.to_string()) {
                Ok(backend_id) => backend_id,
                Err(err) => {
                    tracing::warn!(?err, backend_id, "Ignoring event with invalid backend ID.");
                    return None;
                }
            };

            tracing::info!(exit_code, "Received exit code");

            Some(TerminateEvent {
                backend_id,
                exit_code,
            })
        })
    }

    pub async fn spawn_backend(
        &self,
        backend_id: &BackendName,
        container_id: &ContainerId,
        executable: ExecutorConfig,
        acquired_key: Option<&AcquiredKey>,
        static_token: Option<&BearerToken>,
    ) -> Result<SpawnResult> {
        run_container(
            self,
            backend_id,
            container_id,
            executable,
            acquired_key,
            static_token,
            self.mount_base.as_ref(),
        )
        .await?;
        let port = get_port(&self.docker, container_id).await?;

        Ok(SpawnResult {
            container_id: container_id.clone(),
            port,
        })
    }

    pub async fn terminate_backend(
        &self,
        container_id: &ContainerId,
        hard: bool,
    ) -> Result<(), Error> {
        if hard {
            self.docker
                .kill_container::<String>(&container_id.to_string(), None)
                .await?;
        } else {
            self.docker
                .stop_container(&container_id.to_string(), None)
                .await?;
        }

        Ok(())
    }

    pub async fn get_metrics(
        &self,
        container_id: &ContainerId,
    ) -> Result<bollard::container::Stats> {
        let options = StatsOptions {
            stream: false,
            one_shot: false,
        };

        self.docker
            .stats(&container_id.to_string(), Some(options))
            .next()
            .await
            .ok_or(anyhow::anyhow!("no stats found for {container_id}"))?
            .map_err(|e| anyhow::anyhow!("{e:?}"))
    }

    /// Prune stopped backend containers that are older than the prune threshold.
    /// Then, (optionally) remove unused images also older than the prune threshold.
    pub async fn prune(&self, until: DateTime<Utc>, prune_images: bool) -> Result<()> {
        tracing::info!("Pruning Docker containers and images.");

        let since_unixtime = until.timestamp();
        let filters: HashMap<String, Vec<String>> = vec![
            ("until".to_string(), vec![since_unixtime.to_string()]),
            ("label".to_string(), vec![PLANE_DOCKER_LABEL.to_string()]),
        ]
        .into_iter()
        .collect();

        match self
            .docker
            .prune_containers(Some(PruneContainersOptions {
                filters: filters.clone(),
            }))
            .await
        {
            Ok(result) => {
                let num_containers_deleted =
                    result.containers_deleted.map(|d| d.len()).unwrap_or(0);
                let space_reclaimed_bytes = result.space_reclaimed;
                tracing::info!(
                    num_containers_deleted,
                    space_reclaimed_bytes,
                    "Done pruning containers."
                );
            }
            Err(e) => tracing::error!(?e, "Error pruning containers."),
        }

        if prune_images {
            let filters: HashMap<String, Vec<String>> =
                vec![("until".to_string(), vec![since_unixtime.to_string()])]
                    .into_iter()
                    .collect();
            match self
                .docker
                .prune_images(Some(PruneImagesOptions { filters }))
                .await
            {
                Ok(result) => {
                    let num_images_deleted = result.images_deleted.map(|d| d.len()).unwrap_or(0);
                    tracing::info!(num_images_deleted, "Removed dangling images.");
                }
                Err(e) => tracing::error!(?e, "Error pruning dangling images."),
            }
        }

        Ok(())
    }
}

#[derive(Error, Debug)]
pub enum MetricsConversionError {
    #[error("{0} stat not present in provided struct")]
    NoStatsAvailable(String),
    #[error("Measured cumulative system cpu use: {current} is less than previous cumulative total: {prev}")]
    SysCpuLessThanCurrent { current: u64, prev: u64 },
    #[error("Measured cumulative container cpu use: {current} is less than previous cumulative total: {prev}")]
    ContainerCpuLessThanCurrent { current: u64, prev: u64 },
}

pub fn get_metrics_message_from_container_stats(
    stats: bollard::container::Stats,
    backend_id: BackendName,
    prev_sys_cpu_ns: &AtomicU64,
    prev_container_cpu_ns: &AtomicU64,
) -> std::result::Result<BackendMetricsMessage, MetricsConversionError> {
    let Some(mem_stats) = stats.memory_stats.stats else {
        return Err(MetricsConversionError::NoStatsAvailable(
            "memory_stats.stats".into(),
        ));
    };

    let Some(total_system_cpu_used) = stats.cpu_stats.system_cpu_usage else {
        return Err(MetricsConversionError::NoStatsAvailable(
            "cpu_stats.system_cpu_usage".into(),
        ));
    };

    let Some(mem_used_total_docker) = stats.memory_stats.usage else {
        return Err(MetricsConversionError::NoStatsAvailable(
            "memory_stats.usage".into(),
        ));
    };

    let Some(mem_limit) = stats.memory_stats.limit else {
        return Err(MetricsConversionError::NoStatsAvailable(
            "memory_stats.limit".into(),
        ));
    };

    let container_cpu_used = stats.cpu_stats.cpu_usage.total_usage;
    let prev_sys_cpu_ns_load = prev_sys_cpu_ns.load(Ordering::SeqCst);
    let prev_container_cpu_ns_load = prev_container_cpu_ns.load(Ordering::SeqCst);

    if container_cpu_used < prev_container_cpu_ns_load {
        return Err(MetricsConversionError::ContainerCpuLessThanCurrent {
            current: container_cpu_used,
            prev: prev_container_cpu_ns_load,
        });
    }
    if total_system_cpu_used < prev_sys_cpu_ns_load {
        return Err(MetricsConversionError::SysCpuLessThanCurrent {
            current: total_system_cpu_used,
            prev: prev_sys_cpu_ns_load,
        });
    }

    let container_cpu_used_delta =
        container_cpu_used - prev_container_cpu_ns.load(Ordering::SeqCst);

    let system_cpu_used_delta = total_system_cpu_used - prev_sys_cpu_ns_load;

    prev_container_cpu_ns.store(container_cpu_used, Ordering::SeqCst);
    prev_sys_cpu_ns.store(total_system_cpu_used, Ordering::SeqCst);

    // NOTE: a BIG limitation here is that docker does not report swap info!
    // This may be important for scheduling decisions!

    let (mem_total, mem_active, mem_inactive, mem_unevictable, mem_used) = match mem_stats {
        bollard::container::MemoryStatsStats::V1(v1_stats) => {
            let active_mem = v1_stats.total_active_anon + v1_stats.total_active_file;
            let total_mem = v1_stats.total_rss + v1_stats.total_cache;
            let unevictable_mem = v1_stats.total_unevictable;
            let inactive_mem = v1_stats.total_inactive_anon + v1_stats.total_inactive_file;
            let mem_used = mem_used_total_docker - v1_stats.total_inactive_file;
            (
                total_mem,
                active_mem,
                inactive_mem,
                unevictable_mem,
                mem_used,
            )
        }
        bollard::container::MemoryStatsStats::V2(v2_stats) => {
            let active_mem = v2_stats.active_anon + v2_stats.active_file;
            let kernel = v2_stats.kernel_stack + v2_stats.sock + v2_stats.slab;
            let total_mem = v2_stats.file + v2_stats.anon + kernel;
            let unevictable_mem = v2_stats.unevictable;
            let inactive_mem = v2_stats.inactive_anon + v2_stats.inactive_file;
            let mem_used = mem_used_total_docker - v2_stats.inactive_file;
            (
                total_mem,
                active_mem,
                inactive_mem,
                unevictable_mem,
                mem_used,
            )
        }
    };

    Ok(BackendMetricsMessage {
        backend_id,
        mem_total,
        mem_used,
        mem_active,
        mem_inactive,
        mem_unevictable,
        mem_limit,
        cpu_used: container_cpu_used_delta,
        sys_cpu: system_cpu_used_delta,
    })
}<|MERGE_RESOLUTION|>--- conflicted
+++ resolved
@@ -18,18 +18,10 @@
     system::EventsOptions,
     Docker,
 };
-<<<<<<< HEAD
-use chrono::{DateTime, LocalResult, TimeZone, Utc};
+use chrono::{DateTime, Utc};
 use serde::{Deserialize, Serialize};
 use std::sync::atomic::{AtomicU64, Ordering};
-=======
-use chrono::{DateTime, Utc};
-use std::{
-    collections::HashMap,
-    path::PathBuf,
-    sync::atomic::{AtomicU64, Ordering},
-};
->>>>>>> 22d25f2a
+use std::{collections::HashMap, path::PathBuf};
 use thiserror::Error;
 use tokio_stream::{Stream, StreamExt};
 
@@ -44,18 +36,13 @@
 pub struct PlaneDockerConfig {
     pub runtime: Option<String>,
     pub log_config: Option<HostConfigLogConfig>,
+    pub mount_base: Option<PathBuf>,
 }
 
 #[derive(Clone, Debug)]
 pub struct PlaneDocker {
     docker: Docker,
-<<<<<<< HEAD
     config: PlaneDockerConfig,
-=======
-    runtime: Option<String>,
-    log_config: Option<HostConfigLogConfig>,
-    mount_base: Option<PathBuf>,
->>>>>>> 22d25f2a
 }
 
 #[derive(Clone, Debug)]
@@ -70,23 +57,8 @@
 }
 
 impl PlaneDocker {
-<<<<<<< HEAD
     pub async fn new(docker: Docker, config: PlaneDockerConfig) -> Result<Self> {
         Ok(Self { docker, config })
-=======
-    pub async fn new(
-        docker: Docker,
-        runtime: Option<String>,
-        log_config: Option<HostConfigLogConfig>,
-        mount_base: Option<PathBuf>,
-    ) -> Result<Self> {
-        Ok(Self {
-            docker,
-            runtime,
-            log_config,
-            mount_base,
-        })
->>>>>>> 22d25f2a
     }
 
     pub async fn pull(
@@ -173,7 +145,6 @@
             executable,
             acquired_key,
             static_token,
-            self.mount_base.as_ref(),
         )
         .await?;
         let port = get_port(&self.docker, container_id).await?;
