--- conflicted
+++ resolved
@@ -410,11 +410,11 @@
     pub user: String,
 }
 
-<<<<<<< HEAD
 #[derive(Serialize, Deserialize, Debug, Clone)]
 pub struct DrainResult {
     pub updated: bool,
-=======
+}
+
 #[derive(Serialize, Deserialize, Debug, Clone, PartialEq, Eq)]
 pub struct DroneState {
     pub ready: bool,
@@ -439,5 +439,4 @@
 pub struct ClusterState {
     pub drones: Vec<DroneState>,
     pub proxies: Vec<NodeState>,
->>>>>>> 8aef53f2
 }