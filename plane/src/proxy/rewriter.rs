--- conflicted
+++ resolved
@@ -51,11 +51,7 @@
         let bearer_token = match extract_bearer_token(&mut uri_parts) {
             Some(bearer_token) => bearer_token,
             None => {
-<<<<<<< HEAD
                 tracing::warn!(uri=?parts.uri, "Bearer token not found in URI.");
-=======
-                tracing::warn!("Bearer token not found in URI.");
->>>>>>> 69bf5930
                 return None;
             }
         };
