--- conflicted
+++ resolved
@@ -87,18 +87,6 @@
     }
 
     pub async fn run_backend(&self, spawn_request: &SpawnRequest, mut state: BackendState) {
-<<<<<<< HEAD
-=======
-        println!("here1x");
-        let _span = tracing::span!(
-            Level::INFO,
-            "run_backend",
-            backend_id = spawn_request.backend_id.id(),
-            metadata = %json!(spawn_request.metadata),
-        );
-        let _handle = _span.enter();
-
->>>>>>> 0945b442
         // TODO: allow resuming backend.
         self.database
             .insert_backend(spawn_request)
