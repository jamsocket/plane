--- conflicted
+++ resolved
@@ -112,19 +112,9 @@
 }
 
 pub async fn refresh_certificate(cert_options: &CertOptions) -> Result<()> {
-<<<<<<< HEAD
     let client = get_https_client()?;
     let nats = cert_options.nats.connection().await?;
 
-=======
-    let client = get_https_client().context("Error getting HTTPS client.")?;
-    let nats = do_with_retry(
-        || TypedNats::connect(&cert_options.nats_url),
-        30,
-        Duration::from_secs(10),
-    )
-    .await?;
->>>>>>> 2a5961ac
     let (pkey, cert) = get_certificate(
         &cert_options.cluster_domain,
         &nats,
