--- conflicted
+++ resolved
@@ -80,14 +80,10 @@
     let mut txn = pool.begin().await?;
 
     let pending_action = BackendAction::Spawn {
-<<<<<<< HEAD
         executable: spawn_config.executable.clone(),
         key: key.clone(),
         key_initial_expires: drone_for_spawn.last_local_epoch_millis + KEY_LEASE_EXPIRATION_MS,
-=======
         executable: Box::new(spawn_config.executable.clone()),
-        key: lock.clone(),
->>>>>>> 3adb5663
     };
 
     // Create an action to spawn the backend. If we succeed in acquiring the key,
