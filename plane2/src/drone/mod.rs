--- conflicted
+++ resolved
@@ -1,4 +1,6 @@
-use self::{executor::Executor, heartbeat::HeartbeatLoop, state_store::StateStore, key_manager::KeyManager};
+use self::{
+    executor::Executor, heartbeat::HeartbeatLoop, key_manager::KeyManager, state_store::StateStore,
+};
 use crate::{
     client::PlaneClient,
     database::backend::BackendActionMessage,
@@ -25,9 +27,9 @@
 pub mod docker;
 mod executor;
 mod heartbeat;
+mod key_manager;
 mod state_store;
 mod wait_backend;
-mod key_manager;
 
 pub async fn drone_loop(
     name: DroneName,
@@ -36,12 +38,7 @@
 ) {
     loop {
         let mut socket = connection.connect_with_retry(&name).await;
-<<<<<<< HEAD
-        let _heartbeat_guard = HeartbeatLoop::start(socket.sender());
-        let key_manager = KeyManager
-=======
         let _heartbeat_guard = HeartbeatLoop::start(socket.sender(MessageFromDrone::Heartbeat));
->>>>>>> 17c277f9
 
         {
             // Forward state changes to the socket.
